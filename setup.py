﻿#!/usr/bin/env python

#-------------------------------------------------------------------------
# Copyright (c) Microsoft.  All rights reserved.
#
# Licensed under the Apache License, Version 2.0 (the "License");
# you may not use this file except in compliance with the License.
# You may obtain a copy of the License at
#   http://www.apache.org/licenses/LICENSE-2.0
#
# Unless required by applicable law or agreed to in writing, software
# distributed under the License is distributed on an "AS IS" BASIS,
# WITHOUT WARRANTIES OR CONDITIONS OF ANY KIND, either express or implied.
# See the License for the specific language governing permissions and
# limitations under the License.
#--------------------------------------------------------------------------

from __future__ import print_function
from codecs import open
from setuptools import setup

VERSION = '0.0.5'
INSTALL_FROM_PUBLIC = False

# If we have source, validate that our version numbers match
# This should prevent uploading releases with mismatched versions.
try:
    with open('src/azure/cli/__init__.py', 'r', encoding='utf-8') as f:
        content = f.read()
except OSError:
    pass
else:
    import re, sys
    m = re.search(r'__version__\s*=\s*[\'"](.+?)[\'"]', content)
    if not m:
        print('Could not find __version__ in azure/cli/__init__.py')
        sys.exit(1)
    if m.group(1) != VERSION:
        print('Expected __version__ = "{}"; found "{}"'.format(VERSION, m.group(1)))
        sys.exit(1)

# The full list of classifiers is available at
# https://pypi.python.org/pypi?%3Aaction=list_classifiers
CLASSIFIERS = [
    'Development Status :: 3 - Alpha',
    'Intended Audience :: Developers',
    'Intended Audience :: System Administrators',
    'Programming Language :: Python',
    'Programming Language :: Python :: 2',
    'Programming Language :: Python :: 2.7',
    'Programming Language :: Python :: 3',
    'Programming Language :: Python :: 3.4',
    'Programming Language :: Python :: 3.5',
    #'License :: OSI Approved :: Apache Software License',
    #'License :: OSI Approved :: MIT License',
]

DEPENDENCIES = [
    'applicationinsights',
<<<<<<< HEAD
=======
    'argcomplete',
    'azure==2.0.0rc1',
>>>>>>> 9c5ba5f2
    'jmespath',
    'msrest',
    'pip',
    'pyyaml',
    'six',
]

with open('README.rst', 'r', encoding='utf-8') as f:
    README = f.read()

from setuptools.command.install import install
import pip
def _post_install(dir):
    from subprocess import check_call
    if INSTALL_FROM_PUBLIC:
        pip.main(['install', 'azure-cli-components', '--disable-pip-version-check'])
        check_call(['az', 'components', 'install', '-n', 'profile'])
    else:
        # use private PyPI server.
        pip.main(['install', 'azure-cli-components', '--extra-index-url',
                'http://40.112.211.51:8080/', '--trusted-host', '40.112.211.51',
                '--disable-pip-version-check'])
        check_call(['az', 'components', 'install', '-n', 'profile', '-p'])

class OnInstall(install):
    def run(self):
        install.run(self)
        self.execute(_post_install, (self.install_lib,),
                     msg="Running post install task")

setup(
    name='azure-cli',
    version=VERSION,
    description='Microsoft Azure Command-Line Tools',
    long_description=README,
    license='TBD',
    author='Microsoft Corporation',
    author_email='azpycli@microsoft.com',
    url='https://github.com/Azure/azure-cli',
    zip_safe=False,
    classifiers=CLASSIFIERS,
    scripts=[
        'az',
        'az.completion.sh',
        'az.bat',
    ],
    package_dir = {'':'src'},
    packages=[
        'azure',
        'azure.cli',
        'azure.cli.commands',
        'azure.cli.command_modules',
        'azure.cli.extensions',
    ],
    package_data={'azure.cli': ['locale/**/*.txt']},
    install_requires=DEPENDENCIES,
    extras_require={
        "python_version < '3.4'": [
            'enum34',
        ],
    },
    cmdclass={'install': OnInstall},
)<|MERGE_RESOLUTION|>--- conflicted
+++ resolved
@@ -57,11 +57,8 @@
 
 DEPENDENCIES = [
     'applicationinsights',
-<<<<<<< HEAD
-=======
     'argcomplete',
     'azure==2.0.0rc1',
->>>>>>> 9c5ba5f2
     'jmespath',
     'msrest',
     'pip',
