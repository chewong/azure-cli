﻿from __future__ import print_function
from os import environ
from sys import stderr
from six.moves import input #pylint: disable=redefined-builtin

from azure.storage.blob import PublicAccess
from azure.mgmt.storage import StorageManagementClient, StorageManagementClientConfiguration
from azure.mgmt.storage.operations import StorageAccountsOperations

from .._argparse import IncorrectUsageError
from ..commands import command, description, option
from ._command_creation import get_mgmt_service_client, get_data_service_client
from ..commands._auto_command import build_operation
from .._locale import L


def _storage_client_factory():
    return get_mgmt_service_client(StorageManagementClient, StorageManagementClientConfiguration)

# ACCOUNT COMMANDS

build_operation('storage account',
                'storage_accounts',
                _storage_client_factory,
                [
                    (StorageAccountsOperations.check_name_availability, 'Result'),
                    (StorageAccountsOperations.delete, None),
                    (StorageAccountsOperations.get_properties, 'StorageAccount'),
                    (StorageAccountsOperations.list_keys, '[StorageAccountKeys]')
                ])

@command('storage account list')
@description(L('List storage accounts.'))
@option('--resource-group -g <resourceGroup>', L('the resource group name'))
def list_accounts(args, unexpected): #pylint: disable=unused-argument
    from azure.mgmt.storage.models import StorageAccount
    from msrestazure.azure_active_directory import UserPassCredentials
    smc = _storage_client_factory()
    group = args.get('resource-group')
    if group:
        accounts = smc.storage_accounts.list_by_resource_group(group)
    else:
        accounts = smc.storage_accounts.list()
    return list(accounts)

# TODO: update this once enums are supported in commands first-class (task #115175885)
key_values = ['key1', 'key2']
key_values_string = ' | '.join(key_values)

@command('storage account renew-keys')
@description(L('Regenerate one or both keys for a storage account.'))
@option('--resource-group -g <resourceGroup>', L('the resource group name'), required=True)
@option('--account-name -n <accountName>', L('the storage account name'), required=True)
@option('--key -y <key>', L('renew a specific key. Values {}'.format(key_values_string)))
def renew_account_keys(args, unexpected): #pylint: disable=unused-argument
    smc = _storage_client_factory()

    resource_group = args.get('resource-group')
    account_name = args.get('account-name')
    key_name = args.get('key')
    if key_name and key_name not in key_values:
        raise ValueError(L('Unrecognized key value: {}'.format(key_name)))
    else:
        for key in [key_name] if key_name else key_values:
            result = smc.storage_accounts.regenerate_key(
                resource_group_name=resource_group,
                account_name=account_name,
                key_name=key)

    return result

@command('storage account usage')
@description(L('Show the current count and limit of the storage accounts under the subscription.'))
def show_account_usage(args, unexpected): #pylint: disable=unused-argument
    smc = _storage_client_factory()
    return next((x for x in smc.usage.list() if x.name.value == 'StorageAccounts'), None)

@command('storage account connection-string')
@description(L('Show the connection string for a storage account.'))
@option('--resource-group -g <resourceGroup>', L('the resource group name'), required=True)
@option('--account-name -n <accountName>', L('the storage account name'))
@option('--use-http', L('use http as the default endpoint protocol'))
def show_storage_connection_string(args, unexpected): #pylint: disable=unused-argument
    smc = _storage_client_factory()

    endpoint_protocol = 'http' if args.get('use-http') else 'https'
    storage_account = _resolve_storage_account(args)
    keys = smc.storage_accounts.list_keys(args.get('resource-group'), storage_account)

    connection_string = 'DefaultEndpointsProtocol={};AccountName={};AccountKey={}'.format(
        endpoint_protocol,
        storage_account,
        keys.key1) #pylint: disable=no-member

    return {'ConnectionString':connection_string}

# CONTAINER COMMANDS

# TODO: update this once enums are supported in commands first-class (task #115175885)
public_access_types = {'none': None,
                       'blob': PublicAccess.Blob,
                       'container': PublicAccess.Container}
public_access_string = ' | '.join(public_access_types)

@command('storage container create')
@description(L('Create a storage container.'))
@option('--container-name -c <containerName>', L('the name of the container'), required=True)
@option('--account-name -n <accountName>', L('the storage account name'))
@option('--account-key -k <accountKey>', L('the storage account key'))
@option('--connection-string -t <connectionString>', L('the storage connection string'))
@option('--public-access -p <accessType>', 'Values: {}'.format(public_access_string))
def create_container(args, unexpected): #pylint: disable=unused-argument
    bbs = _get_blob_service_client(args)
    try:
        public_access = public_access_types[args.get('public-access')] \
                                            if args.get('public-access') \
                                            else None
    except KeyError:
        raise IncorrectUsageError(L('public-access must be: {}'
                                    .format(public_access_string)))

    if not bbs.create_container(args.get('container-name'), public_access=public_access):
        raise RuntimeError(L('Container creation failed.'))

@command('storage container delete')
@description(L('Delete a storage container.'))
@option('--container-name -c <containerName>', L('the name of the container'), required=True)
@option('--account-name -n <accountName>', L('the storage account name'))
@option('--account-key -k <accountKey>', L('the storage account key'))
@option('--connection-string -t <connectionString>', L('the storage connection string'))
@option('--force -f', L('supress delete confirmation prompt'))
def delete_container(args, unexpected): #pylint: disable=unused-argument
    bbs = _get_blob_service_client(args)
    container_name = args.get('container-name')
    prompt_for_delete = args.get('force') is None

    if prompt_for_delete:
        ans = input('Really delete {}? [Y/n] '.format(container_name))
        if not ans or ans[0].lower() != 'y':
            return 0

    if not bbs.delete_container(container_name):
        raise RuntimeError(L('Container deletion failed.'))

@command('storage container list')
@description(L('List storage containers.'))
@option('--account-name -n <accountName>', L('the storage account name'))
@option('--account-key -k <accountKey>', L('the storage account key'))
@option('--connection-string -t <connectionString>', L('the storage connection string'))
@option('--prefix -p <prefix>', L('container name prefix to filter by'))
def list_containers(args, unexpected): #pylint: disable=unused-argument
    bbs = _get_blob_service_client(args)
    results = bbs.list_containers(args.get('prefix'))
    return results

@command('storage container show')
@description(L('Show details of a storage container'))
@option('--container-name -c <containerName>', L('the name of the container'), required=True)
@option('--account-name -n <accountName>', L('the storage account name'))
@option('--account-key -k <accountKey>', L('the storage account key'))
@option('--connection-string -t <connectionString>', L('the storage connection string'))
def show_container(args, unexpected): #pylint: disable=unused-argument
    bbs = _get_blob_service_client(args)
    result = bbs.get_container_properties(args.get('container-name'))
    return result

# BLOB COMMANDS
# TODO: Evaluate for removing hand-authored commands in favor of auto-commands (task ##115068835)

@command('storage blob upload-block-blob')
@description(L('Upload a block blob to a container.'))
@option('--container-name -c <containerName>', L('the name of the container'), required=True)
@option('--blob-name -bn <name>', required=True)
@option('--upload-from -uf <file>', required=True)
@option('--account-name -n <accountName>', L('the storage account name'))
@option('--account-key -k <accountKey>', L('the storage account key'))
@option('--connection-string -t <connectionString>', L('the storage connection string'))
@option('--container.public-access -cpa <accessType>', 'Values: {}'.format(public_access_string))
@option('--content.type -cst <type>')
@option('--content.disposition -csd <disposition>')
@option('--content.encoding -cse <encoding>')
@option('--content.language -csl <language>')
@option('--content.md5 -csm <md5>')
@option('--content.cache-control -cscc <cacheControl>')
def create_block_blob(args, unexpected): #pylint: disable=unused-argument
    from azure.storage.blob import ContentSettings
    bbs = _get_blob_service_client(args)
    try:
        public_access = public_access_types[args.get('public-access')] \
                                            if args.get('public-access') \
                                            else None
    except KeyError:
        raise IncorrectUsageError(L('container.public-access must be: {}'
                                    .format(public_access_string)))

    bbs.create_container(args.get('container-name'), public_access=public_access)

    return bbs.create_blob_from_path(
        args.get('container-name'),
        args.get('blob-name'),
        args.get('upload-from'),
        progress_callback=_update_progress,
        content_settings=ContentSettings(content_type=args.get('content.type'),
                                         content_disposition=args.get('content.disposition'),
                                         content_encoding=args.get('content.encoding'),
                                         content_language=args.get('content.language'),
                                         content_md5=args.get('content.md5'),
                                         cache_control=args.get('content.cache-control'))
        )

@command('storage blob list')
@command(L('List all blobs in a container.'))
@option('--container-name -c <containerName>', L('the name of the container'), required=True)
@option('--account-name -n <accountName>', L('the storage account name'))
@option('--account-key -k <accountKey>', L('the storage account key'))
@option('--connection-string -t <connectionString>', L('the storage connection string'))
@option('--prefix -p <prefix>', L('blob name prefix to filter by'))
def list_blobs(args, unexpected): #pylint: disable=unused-argument
<<<<<<< HEAD
    """
    The delete applicationgateway operation deletes the specified
    applicationgateway.

    :param resource_group_name: The name of the resource group.
    :type resource_group_name: str
    :param application_gateway_name: The name of the applicationgateway.
    :type application_gateway_name: str
    :param dict custom_headers: headers that will be added to the request
    :param boolean raw: returns the direct response alongside the
     deserialized response
	    :rtype: None
	    :rtype: msrest.pipeline.ClientRawResponse if raw=True
    """
    from azure.storage.blob import BlockBlobService, ContentSettings
=======
    bbs = _get_blob_service_client(args)
    blobs = bbs.list_blobs(args.get('container-name'),
                           prefix=args.get('prefix'))
    return list(blobs.items)

@command('storage blob delete')
@description(L('Delete a blob from a container.'))
@option('--container-name -c <containerName>', L('the name of the container'), required=True)
@option('--blob-name -bn <name>', L('the name of the blob'), required=True)
def delete_blob(args, unexpected): #pylint: disable=unused-argument
    bbs = _get_blob_service_client(args)
    return bbs.delete_blob(args.get('container-name'), args.get('blob-name'))

@command('storage blob show')
@description(L('Show properties of the specified blob.'))
@option('--container-name -c <containerName>', L('the name of the container'), required=True)
@option('--blob-name -bn <name>', L('the name of the blob'), required=True)
def show_blob(args, unexpected): #pylint: disable=unused-argument
    bbs = _get_blob_service_client(args)
    return bbs.get_blob_properties(args.get('container-name'), args.get('blob-name'))

@command('storage blob download')
@description(L('Download the specified blob.'))
@option('--container-name -c <containerName>', L('the name of the container'), required=True)
@option('--blob-name -bn <name>', L('the name of the blob'), required=True)
@option('--download-to -dt <path>', L('the file path to download to'), required=True)
def download_blob(args, unexpected): #pylint: disable=unused-argument
    bbs = _get_blob_service_client(args)
    container_name = args.get('container-name')
    blob_name = args.get('blob-name')
    download_to = args.get('download-to')
>>>>>>> 0c48c281

    # show dot indicator of download progress (one for every 10%)
    bbs.get_blob_to_path(container_name,
                         blob_name,
                         download_to,
                         progress_callback=_update_progress)

# FILE COMMANDS

@command('storage file create')
@option('--share-name -sn <setting>', required=True)
@option('--file-name -fn <setting>', required=True)
@option('--local-file-name -lfn <setting>', required=True)
@option('--directory-name -dn <setting>')
@option('--account-name -n <accountName>', L('the storage account name'))
@option('--account-key -k <accountKey>', L('the storage account key'))
@option('--container-name -c <containerName>', L('the name of the container'), required=True)
def storage_file_create(args, unexpected): #pylint: disable=unused-argument
    fsc = _get_file_service_client(args)
    fsc.create_file_from_path(args.get('share-name'),
                              args.get('directory-name'),
                              args.get('file-name'),
                              args.get('local-file-name'))

# HELPER METHODS

def _get_blob_service_client(args):
    from azure.storage.blob import BlockBlobService
    return get_data_service_client(BlockBlobService,
                                   _resolve_storage_account(args),
                                   _resolve_storage_account_key(args),
                                   _resolve_connection_string(args))

def _get_file_service_client(args):
    from azure.storage.file import FileService
    return get_data_service_client(FileService,
                                   _resolve_storage_account(args),
                                   _resolve_storage_account_key(args),
                                   _resolve_connection_string(args))

# TODO: Remove once these parameters are supported first-class by @option (task #116054675)
def _resolve_storage_account(args):
    return args.get('account-name') or environ.get('AZURE_STORAGE_ACCOUNT')

def _resolve_storage_account_key(args):
    return args.get('account-key') or environ.get('AZURE_STORAGE_ACCESS_KEY')

def _resolve_connection_string(args):
    return args.get('connection-string') or environ.get('AZURE_STORAGE_CONNECTION_STRING')

def _update_progress(current, total):
    if total:
        message = 'Percent complete: %'
        num_format = 'xxx.x'
        num_decimals = len(num_format.split('.', maxsplit=1)[1]) if '.' in num_format else 0
        format_string = '{:.%sf}' % num_decimals
        percent_done = format_string.format(current * 100 / total)
        padding = len(num_format) - len(percent_done)
        message += (' ' * padding) + percent_done
        print('\b' * len(message) + message, end='', file=stderr, flush=True)<|MERGE_RESOLUTION|>--- conflicted
+++ resolved
@@ -216,7 +216,6 @@
 @option('--connection-string -t <connectionString>', L('the storage connection string'))
 @option('--prefix -p <prefix>', L('blob name prefix to filter by'))
 def list_blobs(args, unexpected): #pylint: disable=unused-argument
-<<<<<<< HEAD
     """
     The delete applicationgateway operation deletes the specified
     applicationgateway.
@@ -231,8 +230,6 @@
 	    :rtype: None
 	    :rtype: msrest.pipeline.ClientRawResponse if raw=True
     """
-    from azure.storage.blob import BlockBlobService, ContentSettings
-=======
     bbs = _get_blob_service_client(args)
     blobs = bbs.list_blobs(args.get('container-name'),
                            prefix=args.get('prefix'))
@@ -264,7 +261,6 @@
     container_name = args.get('container-name')
     blob_name = args.get('blob-name')
     download_to = args.get('download-to')
->>>>>>> 0c48c281
 
     # show dot indicator of download progress (one for every 10%)
     bbs.get_blob_to_path(container_name,
