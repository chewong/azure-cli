﻿# pylint: disable=no-self-use,too-many-arguments
import re
try:
    from urllib.parse import urlparse
except ImportError:
    from urlparse import urlparse # pylint: disable=import-error
from six.moves.urllib.request import urlopen #pylint: disable=import-error,unused-import

from azure.mgmt.compute.models import DataDisk
from azure.mgmt.compute.models.compute_management_client_enums import DiskCreateOptionTypes
from azure.cli.commands import CommandTable, LongRunningOperation
from azure.cli.commands._command_creation import get_mgmt_service_client, get_data_service_client
from azure.cli._util import CLIError
from ._vm_utils import read_content_if_is_file, load_json, get_default_linux_diag_config

from ._actions import (load_images_from_aliases_doc,
                       load_extension_images_thru_services,
                       load_images_thru_services)
from ._factory import _compute_client_factory

command_table = CommandTable()

def _vm_get(resource_group_name, vm_name, expand=None):
    '''Retrieves a VM'''
    client = _compute_client_factory()
    return client.virtual_machines.get(resource_group_name,
                                       vm_name,
                                       expand=expand)

def _vm_set(instance, start_msg, end_msg):
    '''Update the given Virtual Machine instance'''
    instance.resources = None # Issue: https://github.com/Azure/autorest/issues/934
    client = _compute_client_factory()
    parsed_id = _parse_rg_name(instance.id)
    poller = client.virtual_machines.create_or_update(
        resource_group_name=parsed_id[0],
        vm_name=parsed_id[1],
        parameters=instance)
    return LongRunningOperation(start_msg, end_msg)(poller)

def _parse_rg_name(strid):
    '''From an ID, extract the contained (resource group, name) tuple
    '''
    parts = re.split('/', strid)
    if parts[3] != 'resourceGroups':
        raise KeyError()

    return (parts[4], parts[8])

_LINUX_ACCESS_EXT = 'VMAccessForLinux'
_WINDOWS_ACCESS_EXT = 'VMAccessAgent'
_LINUX_DIAG_EXT = 'LinuxDiagnostic'
extension_mappings = {
    _LINUX_ACCESS_EXT: {
        'version': '1.4',
        'publisher': 'Microsoft.OSTCExtensions'
        },
    _WINDOWS_ACCESS_EXT: {
        'version': '2.0',
        'publisher': 'Microsoft.Compute'
        },
    _LINUX_DIAG_EXT:{
        'version': '2.3',
        'publisher': 'Microsoft.OSTCExtensions'
        }
    }

def _get_access_extension_upgrade_info(extensions, name):
    version = extension_mappings[name]['version']
    publisher = extension_mappings[name]['publisher']

    auto_upgrade = None

    if extensions:
        extension = next((e for e in extensions if e.name == name), None)
        #pylint: disable=no-name-in-module,import-error
        from distutils.version import LooseVersion
        if extension and LooseVersion(extension.type_handler_version) < LooseVersion(version):
            auto_upgrade = True
        elif extension and LooseVersion(extension.type_handler_version) > LooseVersion(version):
            version = extension.type_handler_version

    return publisher, version, auto_upgrade

def _get_storage_management_client():
    from azure.mgmt.storage import StorageManagementClient, StorageManagementClientConfiguration
    return get_mgmt_service_client(StorageManagementClient,
                                   StorageManagementClientConfiguration)

def _trim_away_build_number(version):
    #workaround a known issue: the version must only contain "major.minor", even though
    #"extension image list" gives more detail
    return '.'.join(version.split('.')[0:2])

<<<<<<< HEAD
def list_vm(resource_group_name=None):
    ''' List Virtual Machines. '''
    ccf = _compute_client_factory()
    vm_list = ccf.virtual_machines.list(resource_group_name=resource_group_name) \
        if resource_group_name else ccf.virtual_machines.list_all()
    return list(vm_list)

def list_vm_images(image_location=None, publisher=None, offer=None, sku=None, all=False): # pylint: disable=redefined-builtin
    '''vm image list
    :param str image_location:Image location
    :param str publisher:Image publisher name
    :param str offer:Image offer name
    :param str sku:Image sku name
    :param bool all:Retrieve all versions of images from all publishers
    '''
    load_thru_services = all

    if load_thru_services:
        all_images = load_images_thru_services(publisher, offer, sku, image_location)
    else:
        all_images = load_images_from_aliases_doc(publisher, offer, sku)

    for i in all_images:
        i['urn'] = ':'.join([i['publisher'], i['offer'], i['sku'], i['version']])
    return all_images

def list_vm_extension_images(
        image_location=None, publisher=None, name=None, version=None):
    '''vm extension image list
    :param str image_location:Image location
    :param str publisher:Image publisher name
    :param str name:Image name
    :param str version:Image version
    '''
    return load_extension_images_thru_services(publisher,
                                               name,
                                               version,
                                               image_location)

def list_ip_addresses(resource_group_name=None, vm_name=None):
    ''' Get IP addresses from one or more Virtual Machines
    :param str resource_group_name:Name of resource group.
    :param str vm_name:Name of virtual machine.
    '''
    from azure.mgmt.network import NetworkManagementClient, NetworkManagementClientConfiguration

    # We start by getting NICs as they are the smack in the middle of all data that we
    # want to collect for a VM (as long as we don't need any info on the VM than what
    # is available in the Id, we don't need to make any calls to the compute RP)
    #
    # Since there is no guarantee that a NIC is in the same resource group as a given
    # Virtual Machine, we can't constrain the lookup to only a single group...
    network_client = get_mgmt_service_client(NetworkManagementClient,
                                             NetworkManagementClientConfiguration)
    nics = network_client.network_interfaces.list_all()
    public_ip_addresses = network_client.public_ip_addresses.list_all()

    ip_address_lookup = {pip.id: pip for pip in list(public_ip_addresses)}

    result = []
    for nic in [n for n in list(nics) if n.virtual_machine]:
        nic_resource_group, nic_vm_name = _parse_rg_name(nic.virtual_machine.id)

        # If provided, make sure that resource group name and vm name match the NIC we are
        # looking at before adding it to the result...
        if (resource_group_name in (None, nic_resource_group)
                and vm_name in (None, nic_vm_name)):

            network_info = {
                'privateIpAddresses': [],
                'publicIpAddresses': []
            }
            for ip_configuration in nic.ip_configurations:
                network_info['privateIpAddresses'].append(ip_configuration.private_ip_address)
                if ip_configuration.public_ip_address:
                    public_ip_address = ip_address_lookup[ip_configuration.public_ip_address.id]
                    network_info['publicIpAddresses'].append({
                        'id': public_ip_address.id,
                        'name': public_ip_address.name,
                        'ipAddress': public_ip_address.ip_address,
                        'ipAllocationMethod': public_ip_address.public_ip_allocation_method
                        })

            result.append({
                'virtualMachine': {
                    'resourceGroup': nic_resource_group,
                    'name': nic_vm_name,
                    'network': network_info
                    }
                })

    return result

def attach_new_disk(resource_group_name, vm_name, lun, diskname, vhd, disksize=1023):
    ''' Attach a new disk to an existing Virtual Machine'''
    vm = _vm_get(resource_group_name, vm_name)
    disk = DataDisk(lun=lun, vhd=vhd, name=diskname,
                    create_option=DiskCreateOptionTypes.empty,
                    disk_size_gb=disksize)
    vm.storage_profile.data_disks.append(disk) # pylint: disable=no-member
    _vm_set(vm, 'Attaching disk', 'Disk attached')

def attach_existing_disk(resource_group_name, vm_name, lun, diskname, vhd, disksize=1023):
    ''' Attach an existing disk to an existing Virtual Machine '''
    # TODO: figure out size of existing disk instead of making the default value 1023
    vm = _vm_get(resource_group_name, vm_name)
    disk = DataDisk(lun=lun, vhd=vhd, name=diskname,
                    create_option=DiskCreateOptionTypes.attach,
                    disk_size_gb=disksize)
    vm.storage_profile.data_disks.append(disk) # pylint: disable=no-member
    _vm_set(vm, 'Attaching disk', 'Disk attached')

def detach_disk(resource_group_name, vm_name, diskname):
    ''' Detach a disk from a Virtual Machine '''
    vm = _vm_get(resource_group_name, vm_name)
    # Issue: https://github.com/Azure/autorest/issues/934
    vm.resources = None
    try:
        disk = next(d for d in vm.storage_profile.data_disks if d.name == diskname) # pylint: disable=no-member
        vm.storage_profile.data_disks.remove(disk) # pylint: disable=no-member
    except StopIteration:
        raise CLIError("No disk with the name '{}' found".format(diskname))
    _vm_set(vm, 'Detaching disk', 'Disk detached')

def list_disks(resource_group_name, vm_name):
    ''' List disks for a Virtual Machine '''
    vm = _vm_get(resource_group_name, vm_name)
    return vm.storage_profile.data_disks # pylint: disable=no-member

def set_windows_user_password(
        resource_group_name, vm_name, username, password):
    '''Update the password.
    You can only change the password. Adding a new user is not supported.
    '''
    vm = _vm_get(resource_group_name, vm_name, 'instanceView')

    client = _compute_client_factory()

    from azure.mgmt.compute.models import VirtualMachineExtension

    publisher, extension_name, version, auto_upgrade = _get_access_extension_upgrade_info(
        vm.resources, is_linux=False)

    ext = VirtualMachineExtension(vm.location,#pylint: disable=no-member
                                  publisher=publisher,
                                  virtual_machine_extension_type=extension_name,
                                  protected_settings={'Password': password},
                                  type_handler_version=version,
                                  settings={'UserName': username},
                                  auto_upgrade_minor_version=auto_upgrade)

    return client.virtual_machine_extensions.create_or_update(
        resource_group_name, vm_name, extension_name, ext)

def set_linux_user(
        resource_group_name, vm_name, username, password=None, ssh_key_value=None):
    '''create or update a user credential
    :param ssh_key_value: SSH key file value or key file path
    '''
    vm = _vm_get(resource_group_name, vm_name, 'instanceView')
    client = _compute_client_factory()

    from azure.mgmt.compute.models import VirtualMachineExtension

    if password is None and ssh_key_value is None:
        raise CLIError('Please provide either password or ssh public key.')

    protected_settings = {}
    protected_settings['username'] = username
    if password:
        protected_settings['password'] = password

    if ssh_key_value:
        protected_settings['ssh_key'] = read_content_if_is_file(ssh_key_value)

    publisher, extension_name, version, auto_upgrade = _get_access_extension_upgrade_info(
        vm.resources, is_linux=True)

    ext = VirtualMachineExtension(vm.location,#pylint: disable=no-member
                                  publisher=publisher,
                                  virtual_machine_extension_type=extension_name,
                                  protected_settings=protected_settings,
                                  type_handler_version=version,
                                  settings={},
                                  auto_upgrade_minor_version=auto_upgrade)

    return client.virtual_machine_extensions.create_or_update(
        resource_group_name, vm_name, extension_name, ext)

def delete_linux_user(
        resource_group_name, vm_name, username):
    '''Remove the user '''
    vm = _vm_get(resource_group_name, vm_name, 'instanceView')
    client = _compute_client_factory()

    from azure.mgmt.compute.models import VirtualMachineExtension

    publisher, extension_name, version, auto_upgrade = _get_access_extension_upgrade_info(
        vm.resources, is_linux=True)

    ext = VirtualMachineExtension(vm.location,#pylint: disable=no-member
                                  publisher=publisher,
                                  virtual_machine_extension_type=extension_name,
                                  protected_settings={'remove_user':username},
                                  type_handler_version=version,
                                  settings={},
                                  auto_upgrade_minor_version=auto_upgrade)

    return client.virtual_machine_extensions.create_or_update(
        resource_group_name, vm_name, extension_name, ext)

def disable_boot_diagnostics(resource_group_name, vm_name):
    vm = _vm_get(resource_group_name, vm_name)
    diag_profile = vm.diagnostics_profile
    if not (diag_profile and
            diag_profile.boot_diagnostics and
            diag_profile.boot_diagnostics.enabled):
        return

    # Issue: https://github.com/Azure/autorest/issues/934
    vm.resources = None
    diag_profile.boot_diagnostics.enabled = False
    diag_profile.boot_diagnostics.storage_uri = None
    _vm_set(vm, "Disabling boot diagnostics", "Done")

def enable_boot_diagnostics(resource_group_name, vm_name, storage_uri):
    '''Enable boot diagnostics
    :param storage_uri:the storage account uri for boot diagnostics. A valid uri
        in format like https://your_stoage_account_name.blob.core.windows.net/
    '''
    vm = _vm_get(resource_group_name, vm_name)

    if (vm.diagnostics_profile and
            vm.diagnostics_profile.boot_diagnostics and
            vm.diagnostics_profile.boot_diagnostics.enabled and
            vm.diagnostics_profile.boot_diagnostics.storage_uri and
            vm.diagnostics_profile.boot_diagnostics.storage_uri.lower() == storage_uri.lower()):
        return

    from azure.mgmt.compute.models import DiagnosticsProfile, BootDiagnostics
    boot_diag = BootDiagnostics(True, storage_uri)
    if vm.diagnostics_profile is None:
        vm.diagnostics_profile = DiagnosticsProfile(boot_diag)
    else:
        vm.diagnostics_profile.boot_diagnostics = boot_diag

    # Issue: https://github.com/Azure/autorest/issues/934
    vm.resources = None
    _vm_set(vm, "Enabling boot diagnostics", "Done")

def get_boot_log(resource_group_name, vm_name):
    import sys
    import io

    from azure.mgmt.storage import StorageManagementClient, StorageManagementClientConfiguration
    from azure.storage.blob import BlockBlobService

    client = _compute_client_factory()

    virtual_machine = client.virtual_machines.get(
        resource_group_name,
        vm_name,
        expand='instanceView')

    blob_uri = virtual_machine.instance_view.boot_diagnostics.serial_console_log_blob_uri # pylint: disable=no-member

    # Find storage account for diagnostics
    storage_mgmt_client = get_mgmt_service_client(StorageManagementClient,
                                                  StorageManagementClientConfiguration)
    if not blob_uri:
        raise CLIError('No console log available')
    try:
        storage_accounts = storage_mgmt_client.storage_accounts.list()
        matching_storage_account = (a for a in list(storage_accounts)
                                    if blob_uri.startswith(a.primary_endpoints.blob))
        storage_account = next(matching_storage_account)
    except StopIteration:
        raise CLIError('Failed to find storage accont for console log file')

    regex = r'/subscriptions/[^/]+/resourceGroups/(?P<rg>[^/]+)/.+'
    match = re.search(regex, storage_account.id, re.I)
    rg = match.group('rg')
    # Get account key
    keys = storage_mgmt_client.storage_accounts.list_keys(rg, storage_account.name)

    # Extract container and blob name from url...
    container, blob = urlparse(blob_uri).path.split('/')[-2:]

    storage_client = get_data_service_client(
        BlockBlobService,
        storage_account.name,
        keys.key1) # pylint: disable=no-member

    class StreamWriter(object): # pylint: disable=too-few-public-methods

        def __init__(self, out):
            self.out = out

        def write(self, str_or_bytes):
            if isinstance(str_or_bytes, bytes):
                self.out.write(str_or_bytes.decode())
            else:
                self.out.write(str_or_bytes)

    storage_client.get_blob_to_stream(container, blob, StreamWriter(sys.stdout))

def list_extensions(resource_group_name, vm_name):
    vm = _vm_get(resource_group_name, vm_name)
    extension_type = 'Microsoft.Compute/virtualMachines/extensions'
    result = [r for r in vm.resources if r.type == extension_type]
    return result

def set_extension(
        resource_group_name, vm_name, vm_extension_name, publisher, version, public_config=None,
        private_config=None, auto_upgrade_minor_version=False):
    '''create/update extensions for a VM in a resource group'
    :param vm_name: the name of virtual machine.
    :param vm_extension_name: the name of the extension
    :param publisher: the name of extension publisher
    :param version: the version of extension, must be in the format of "major.minor"
    :param public_config: public configuration content or a file path
    :param private_config: private configuration content or a file path
    :param auto_upgrade_minor_version: auto upgrade to the newer version if available
    '''
    vm = _vm_get(resource_group_name, vm_name)
    client = _compute_client_factory()

    from azure.mgmt.compute.models import VirtualMachineExtension

    protected_settings = load_json(private_config) if not private_config else {}
    settings = load_json(public_config) if not public_config else None

    #workaround a known issue: the version must only contain "major.minor", even though
    #"extension image list" gives more detail
    version = '.'.join(version.split('.')[0:2])

    ext = VirtualMachineExtension(vm.location,#pylint: disable=no-member
                                  publisher=publisher,
                                  virtual_machine_extension_type=vm_extension_name,
                                  protected_settings=protected_settings,
                                  type_handler_version=version,
                                  settings=settings,
                                  auto_upgrade_minor_version=auto_upgrade_minor_version)

    return client.virtual_machine_extensions.create_or_update(
        resource_group_name, vm_name, vm_extension_name, ext)
=======
class ConvenienceVmCommands(object): # pylint: disable=too-few-public-methods

    def __init__(self, **kwargs):
        pass

    def list(self, resource_group_name=None):
        ''' List Virtual Machines. '''
        ccf = _compute_client_factory()
        vm_list = ccf.virtual_machines.list(resource_group_name=resource_group_name) \
            if resource_group_name else ccf.virtual_machines.list_all()
        return list(vm_list)

    def list_vm_images(self, image_location=None, publisher=None, offer=None, sku=None, all=False): # pylint: disable=redefined-builtin
        '''vm image list
        :param str image_location:Image location
        :param str publisher:Image publisher name
        :param str offer:Image offer name
        :param str sku:Image sku name
        :param bool all:Retrieve all versions of images from all publishers
        '''
        load_thru_services = all

        if load_thru_services:
            all_images = load_images_thru_services(publisher,
                                                   offer,
                                                   sku,
                                                   image_location)
        else:
            all_images = load_images_from_aliases_doc(publisher, offer, sku)

        for i in all_images:
            i['urn'] = ':'.join([i['publisher'], i['offer'], i['sku'], i['version']])
        return all_images

    def list_vm_extension_images(self,
                                 image_location=None,
                                 publisher=None,
                                 name=None,
                                 version=None,
                                 latest=False):
        '''vm extension image list
        :param str image_location:Image location
        :param str publisher:Image publisher name
        :param str name:Image name
        :param str version:Image version
        :param bool latest: Show the latest version only.
        '''
        return load_extension_images_thru_services(publisher,
                                                   name,
                                                   version,
                                                   image_location,
                                                   latest)

    def list_ip_addresses(self, resource_group_name=None, vm_name=None):
        ''' Get IP addresses from one or more Virtual Machines
        :param str resource_group_name:Name of resource group.
        :param str vm_name:Name of virtual machine.
        '''
        from azure.mgmt.network import NetworkManagementClient, NetworkManagementClientConfiguration

        # We start by getting NICs as they are the smack in the middle of all data that we
        # want to collect for a VM (as long as we don't need any info on the VM than what
        # is available in the Id, we don't need to make any calls to the compute RP)
        #
        # Since there is no guarantee that a NIC is in the same resource group as a given
        # Virtual Machine, we can't constrain the lookup to only a single group...
        network_client = get_mgmt_service_client(NetworkManagementClient,
                                                 NetworkManagementClientConfiguration)
        nics = network_client.network_interfaces.list_all()
        public_ip_addresses = network_client.public_ip_addresses.list_all()

        ip_address_lookup = {pip.id: pip for pip in list(public_ip_addresses)}

        result = []
        for nic in [n for n in list(nics) if n.virtual_machine]:
            nic_resource_group, nic_vm_name = _parse_rg_name(nic.virtual_machine.id)

            # If provided, make sure that resource group name and vm name match the NIC we are
            # looking at before adding it to the result...
            if (resource_group_name in (None, nic_resource_group)
                    and vm_name in (None, nic_vm_name)):

                network_info = {
                    'privateIpAddresses': [],
                    'publicIpAddresses': []
                }
                for ip_configuration in nic.ip_configurations:
                    network_info['privateIpAddresses'].append(ip_configuration.private_ip_address)
                    if ip_configuration.public_ip_address:
                        public_ip_address = ip_address_lookup[ip_configuration.public_ip_address.id]
                        network_info['publicIpAddresses'].append({
                            'id': public_ip_address.id,
                            'name': public_ip_address.name,
                            'ipAddress': public_ip_address.ip_address,
                            'ipAllocationMethod': public_ip_address.public_ip_allocation_method
                            })

                result.append({
                    'virtualMachine': {
                        'resourceGroup': nic_resource_group,
                        'name': nic_vm_name,
                        'network': network_info
                        }
                    })

        return result

    def attach_new_disk(self, resource_group_name, vm_name, lun, diskname, vhd, disksize=1023):
        ''' Attach a new disk to an existing Virtual Machine'''
        vm = _vm_get(resource_group_name, vm_name)
        disk = DataDisk(lun=lun, vhd=vhd, name=diskname,
                        create_option=DiskCreateOptionTypes.empty,
                        disk_size_gb=disksize)
        vm.storage_profile.data_disks.append(disk) # pylint: disable=no-member
        _vm_set(vm, 'Attaching disk', 'Disk attached')

    def attach_existing_disk(self, resource_group_name, vm_name, lun, diskname, vhd, disksize=1023):
        ''' Attach an existing disk to an existing Virtual Machine '''
        # TODO: figure out size of existing disk instead of making the default value 1023
        vm = _vm_get(resource_group_name, vm_name)
        disk = DataDisk(lun=lun, vhd=vhd, name=diskname,
                        create_option=DiskCreateOptionTypes.attach,
                        disk_size_gb=disksize)
        vm.storage_profile.data_disks.append(disk) # pylint: disable=no-member
        _vm_set(vm, 'Attaching disk', 'Disk attached')

    def detach_disk(self, resource_group_name, vm_name, diskname):
        ''' Detach a disk from a Virtual Machine '''
        vm = _vm_get(resource_group_name, vm_name)
        # Issue: https://github.com/Azure/autorest/issues/934
        vm.resources = None
        try:
            disk = next(d for d in vm.storage_profile.data_disks if d.name == diskname) # pylint: disable=no-member
            vm.storage_profile.data_disks.remove(disk) # pylint: disable=no-member
        except StopIteration:
            raise CLIError("No disk with the name '{}' found".format(diskname))
        _vm_set(vm, 'Detaching disk', 'Disk detached')

    def list_disks(self, resource_group_name, vm_name):
        ''' List disks for a Virtual Machine '''
        vm = _vm_get(resource_group_name, vm_name)
        return vm.storage_profile.data_disks # pylint: disable=no-member

    def set_windows_user_password(self,
                                  resource_group_name,
                                  vm_name,
                                  username,
                                  password):
        '''Update the password.
        You can only change the password. Adding a new user is not supported.
        '''
        vm = _vm_get(resource_group_name, vm_name, 'instanceView')

        client = _compute_client_factory()

        from azure.mgmt.compute.models import VirtualMachineExtension

        extension_name = _WINDOWS_ACCESS_EXT
        publisher, version, auto_upgrade = _get_access_extension_upgrade_info(
            vm.resources, extension_name)

        ext = VirtualMachineExtension(vm.location,#pylint: disable=no-member
                                      publisher=publisher,
                                      virtual_machine_extension_type=extension_name,
                                      protected_settings={'Password': password},
                                      type_handler_version=version,
                                      settings={'UserName': username},
                                      auto_upgrade_minor_version=auto_upgrade)

        return client.virtual_machine_extensions.create_or_update(resource_group_name,
                                                                  vm_name,
                                                                  extension_name,
                                                                  ext)

    def set_linux_user(self,
                       resource_group_name,
                       vm_name,
                       username,
                       password=None,
                       ssh_key_value=None):
        '''craete or update a user credential
        :param ssh_key_value: SSH key file value or key file path
        '''
        vm = _vm_get(resource_group_name, vm_name, 'instanceView')
        client = _compute_client_factory()

        from azure.mgmt.compute.models import VirtualMachineExtension

        if password is None and ssh_key_value is None:
            raise CLIError('Please provide either password or ssh public key.')

        protected_settings = {}
        protected_settings['username'] = username
        if password:
            protected_settings['password'] = password

        if ssh_key_value:
            protected_settings['ssh_key'] = read_content_if_is_file(ssh_key_value)

        extension_name = _LINUX_ACCESS_EXT
        publisher, version, auto_upgrade = _get_access_extension_upgrade_info(
            vm.resources, extension_name)

        ext = VirtualMachineExtension(vm.location,#pylint: disable=no-member
                                      publisher=publisher,
                                      virtual_machine_extension_type=extension_name,
                                      protected_settings=protected_settings,
                                      type_handler_version=version,
                                      settings={},
                                      auto_upgrade_minor_version=auto_upgrade)

        return client.virtual_machine_extensions.create_or_update(resource_group_name,
                                                                  vm_name,
                                                                  extension_name,
                                                                  ext)

    def delete_linux_user(self,
                          resource_group_name,
                          vm_name,
                          username):
        '''Remove the user '''
        vm = _vm_get(resource_group_name, vm_name, 'instanceView')
        client = _compute_client_factory()

        from azure.mgmt.compute.models import VirtualMachineExtension

        extension_name = _LINUX_ACCESS_EXT
        publisher, version, auto_upgrade = _get_access_extension_upgrade_info(
            vm.resources, extension_name)

        ext = VirtualMachineExtension(vm.location,#pylint: disable=no-member
                                      publisher=publisher,
                                      virtual_machine_extension_type=extension_name,
                                      protected_settings={'remove_user':username},
                                      type_handler_version=version,
                                      settings={},
                                      auto_upgrade_minor_version=auto_upgrade)

        return client.virtual_machine_extensions.create_or_update(resource_group_name,
                                                                  vm_name,
                                                                  extension_name,
                                                                  ext)

    def disable_boot_diagnostics(self, resource_group_name, vm_name):
        vm = _vm_get(resource_group_name, vm_name)
        diag_profile = vm.diagnostics_profile
        if not (diag_profile and
                diag_profile.boot_diagnostics and
                diag_profile.boot_diagnostics.enabled):
            return

        # Issue: https://github.com/Azure/autorest/issues/934
        vm.resources = None
        diag_profile.boot_diagnostics.enabled = False
        diag_profile.boot_diagnostics.storage_uri = None
        _vm_set(vm, "Disabling boot diagnostics", "Done")

    def enable_boot_diagnostics(self, resource_group_name, vm_name, storage):
        '''Enable boot diagnostics
        :param storage:a storage account name or a uri like
        https://your_stoage_account_name.blob.core.windows.net/
        '''
        vm = _vm_get(resource_group_name, vm_name)
        if urlparse(storage).scheme:
            storage_uri = storage
        else:
            storage_mgmt_client = _get_storage_management_client()
            storage_accounts = storage_mgmt_client.storage_accounts.list()
            storage_account = next((a for a in list(storage_accounts)
                                    if a.name.lower() == storage.lower()), None)
            if storage_account is None:
                raise CLIError('{} does\'t exist.'.format(storage))
            storage_uri = storage_account.primary_endpoints.blob

        if (vm.diagnostics_profile and
                vm.diagnostics_profile.boot_diagnostics and
                vm.diagnostics_profile.boot_diagnostics.enabled and
                vm.diagnostics_profile.boot_diagnostics.storage_uri and
                vm.diagnostics_profile.boot_diagnostics.storage_uri.lower() == storage_uri.lower()):
            return

        from azure.mgmt.compute.models import DiagnosticsProfile, BootDiagnostics
        boot_diag = BootDiagnostics(True, storage_uri)
        if vm.diagnostics_profile is None:
            vm.diagnostics_profile = DiagnosticsProfile(boot_diag)
        else:
            vm.diagnostics_profile.boot_diagnostics = boot_diag

        # Issue: https://github.com/Azure/autorest/issues/934
        vm.resources = None
        _vm_set(vm, "Enabling boot diagnostics", "Done")

    def get_boot_log(self, resource_group_name, vm_name):
        import sys
        import io

        from azure.storage.blob import BlockBlobService

        client = _compute_client_factory()

        virtual_machine = client.virtual_machines.get(
            resource_group_name,
            vm_name,
            expand='instanceView')

        blob_uri = virtual_machine.instance_view.boot_diagnostics.serial_console_log_blob_uri # pylint: disable=no-member

        # Find storage account for diagnostics
        storage_mgmt_client = _get_storage_management_client()
        if not blob_uri:
            raise CLIError('No console log available')
        try:
            storage_accounts = storage_mgmt_client.storage_accounts.list()
            matching_storage_account = (a for a in list(storage_accounts)
                                        if blob_uri.startswith(a.primary_endpoints.blob))
            storage_account = next(matching_storage_account)
        except StopIteration:
            raise CLIError('Failed to find storage accont for console log file')

        regex = r'/subscriptions/[^/]+/resourceGroups/(?P<rg>[^/]+)/.+'
        match = re.search(regex, storage_account.id, re.I)
        rg = match.group('rg')
        # Get account key
        keys = storage_mgmt_client.storage_accounts.list_keys(rg,
                                                              storage_account.name)

        # Extract container and blob name from url...
        container, blob = urlparse(blob_uri).path.split('/')[-2:]

        storage_client = get_data_service_client(
            BlockBlobService,
            storage_account.name,
            keys.key1) # pylint: disable=no-member

        class StreamWriter(object): # pylint: disable=too-few-public-methods

            def __init__(self, out):
                self.out = out

            def write(self, str_or_bytes):
                if isinstance(str_or_bytes, bytes):
                    self.out.write(str_or_bytes.decode())
                else:
                    self.out.write(str_or_bytes)

        storage_client.get_blob_to_stream(container, blob, StreamWriter(sys.stdout))

    def list_extensions(self, resource_group_name, vm_name):
        vm = _vm_get(resource_group_name, vm_name)
        extension_type = 'Microsoft.Compute/virtualMachines/extensions'
        result = [r for r in vm.resources if r.type == extension_type]
        return result

    def set_extension(self,
                      resource_group_name,
                      vm_name,
                      vm_extension_name,
                      publisher,
                      version,
                      public_config=None,
                      private_config=None,
                      auto_upgrade_minor_version=False):
        '''create/update extensions for a VM in a resource group. You can use
        'extension image list' to get extension details
        :param vm_name: the name of virtual machine.
        :param vm_extension_name: the name of the extension
        :param publisher: the name of extension publisher
        :param version: the version of extension.
        :param public_config: public configuration content or a file path
        :param private_config: private configuration content or a file path
        :param auto_upgrade_minor_version: auto upgrade to the newer version if available
        '''
        vm = _vm_get(resource_group_name, vm_name)
        client = _compute_client_factory()

        from azure.mgmt.compute.models import VirtualMachineExtension

        protected_settings = load_json(private_config) if not private_config else {}
        settings = load_json(public_config) if not public_config else None

        version = _trim_away_build_number(version)

        ext = VirtualMachineExtension(vm.location,#pylint: disable=no-member
                                      publisher=publisher,
                                      virtual_machine_extension_type=vm_extension_name,
                                      protected_settings=protected_settings,
                                      type_handler_version=version,
                                      settings=settings,
                                      auto_upgrade_minor_version=auto_upgrade_minor_version)

        return client.virtual_machine_extensions.create_or_update(resource_group_name,
                                                                  vm_name,
                                                                  vm_extension_name,
                                                                  ext)

    def set_diagnostics_extension(self,
                                  resource_group_name,
                                  vm_name,
                                  storage_account,
                                  public_config=None):
        '''Enable diagnostics

        :param vm_name: the name of virtual machine
        :param storage_account: the storage account to upload diagnostics log
        :param public_config: the config file which defines data to be collected.
        Default will be provided if missing
        '''
        vm = _vm_get(resource_group_name, vm_name, 'instanceView')
        client = _compute_client_factory()

        from azure.mgmt.compute.models import VirtualMachineExtension
        #pylint: disable=no-member
        if public_config:
            public_config = load_json(public_config)
        else:
            public_config = get_default_linux_diag_config(vm.id)

        storage_mgmt_client = _get_storage_management_client()
        keys = storage_mgmt_client.storage_accounts.list_keys(resource_group_name,
                                                              storage_account)

        private_config = {
            'storageAccountName': storage_account,
            'storageAccountKey': keys.key1
            }

        vm_extension_name = _LINUX_DIAG_EXT
        publisher, version, auto_upgrade = _get_access_extension_upgrade_info(vm.resources,
                                                                              vm_extension_name)

        ext = VirtualMachineExtension(vm.location,
                                      publisher=publisher,
                                      virtual_machine_extension_type=vm_extension_name,
                                      protected_settings=private_config,
                                      type_handler_version=version,
                                      settings=public_config,
                                      auto_upgrade_minor_version=auto_upgrade)

        return client.virtual_machine_extensions.create_or_update(resource_group_name,
                                                                  vm_name,
                                                                  vm_extension_name,
                                                                  ext)

    def show_default_diagnostics_configuration(self):
        '''show the default config file which defines data to be collected'''
        return get_default_linux_diag_config()
>>>>>>> 1cb12064
<|MERGE_RESOLUTION|>--- conflicted
+++ resolved
@@ -82,6 +82,7 @@
 
     return publisher, version, auto_upgrade
 
+def list_vm(resource_group_name=None):
 def _get_storage_management_client():
     from azure.mgmt.storage import StorageManagementClient, StorageManagementClientConfiguration
     return get_mgmt_service_client(StorageManagementClient,
@@ -92,367 +93,14 @@
     #"extension image list" gives more detail
     return '.'.join(version.split('.')[0:2])
 
-<<<<<<< HEAD
-def list_vm(resource_group_name=None):
-    ''' List Virtual Machines. '''
-    ccf = _compute_client_factory()
-    vm_list = ccf.virtual_machines.list(resource_group_name=resource_group_name) \
-        if resource_group_name else ccf.virtual_machines.list_all()
-    return list(vm_list)
-
-def list_vm_images(image_location=None, publisher=None, offer=None, sku=None, all=False): # pylint: disable=redefined-builtin
-    '''vm image list
-    :param str image_location:Image location
-    :param str publisher:Image publisher name
-    :param str offer:Image offer name
-    :param str sku:Image sku name
-    :param bool all:Retrieve all versions of images from all publishers
-    '''
-    load_thru_services = all
-
-    if load_thru_services:
-        all_images = load_images_thru_services(publisher, offer, sku, image_location)
-    else:
-        all_images = load_images_from_aliases_doc(publisher, offer, sku)
-
-    for i in all_images:
-        i['urn'] = ':'.join([i['publisher'], i['offer'], i['sku'], i['version']])
-    return all_images
-
-def list_vm_extension_images(
-        image_location=None, publisher=None, name=None, version=None):
-    '''vm extension image list
-    :param str image_location:Image location
-    :param str publisher:Image publisher name
-    :param str name:Image name
-    :param str version:Image version
-    '''
-    return load_extension_images_thru_services(publisher,
-                                               name,
-                                               version,
-                                               image_location)
-
-def list_ip_addresses(resource_group_name=None, vm_name=None):
-    ''' Get IP addresses from one or more Virtual Machines
-    :param str resource_group_name:Name of resource group.
-    :param str vm_name:Name of virtual machine.
-    '''
-    from azure.mgmt.network import NetworkManagementClient, NetworkManagementClientConfiguration
-
-    # We start by getting NICs as they are the smack in the middle of all data that we
-    # want to collect for a VM (as long as we don't need any info on the VM than what
-    # is available in the Id, we don't need to make any calls to the compute RP)
-    #
-    # Since there is no guarantee that a NIC is in the same resource group as a given
-    # Virtual Machine, we can't constrain the lookup to only a single group...
-    network_client = get_mgmt_service_client(NetworkManagementClient,
-                                             NetworkManagementClientConfiguration)
-    nics = network_client.network_interfaces.list_all()
-    public_ip_addresses = network_client.public_ip_addresses.list_all()
-
-    ip_address_lookup = {pip.id: pip for pip in list(public_ip_addresses)}
-
-    result = []
-    for nic in [n for n in list(nics) if n.virtual_machine]:
-        nic_resource_group, nic_vm_name = _parse_rg_name(nic.virtual_machine.id)
-
-        # If provided, make sure that resource group name and vm name match the NIC we are
-        # looking at before adding it to the result...
-        if (resource_group_name in (None, nic_resource_group)
-                and vm_name in (None, nic_vm_name)):
-
-            network_info = {
-                'privateIpAddresses': [],
-                'publicIpAddresses': []
-            }
-            for ip_configuration in nic.ip_configurations:
-                network_info['privateIpAddresses'].append(ip_configuration.private_ip_address)
-                if ip_configuration.public_ip_address:
-                    public_ip_address = ip_address_lookup[ip_configuration.public_ip_address.id]
-                    network_info['publicIpAddresses'].append({
-                        'id': public_ip_address.id,
-                        'name': public_ip_address.name,
-                        'ipAddress': public_ip_address.ip_address,
-                        'ipAllocationMethod': public_ip_address.public_ip_allocation_method
-                        })
-
-            result.append({
-                'virtualMachine': {
-                    'resourceGroup': nic_resource_group,
-                    'name': nic_vm_name,
-                    'network': network_info
-                    }
-                })
-
-    return result
-
-def attach_new_disk(resource_group_name, vm_name, lun, diskname, vhd, disksize=1023):
-    ''' Attach a new disk to an existing Virtual Machine'''
-    vm = _vm_get(resource_group_name, vm_name)
-    disk = DataDisk(lun=lun, vhd=vhd, name=diskname,
-                    create_option=DiskCreateOptionTypes.empty,
-                    disk_size_gb=disksize)
-    vm.storage_profile.data_disks.append(disk) # pylint: disable=no-member
-    _vm_set(vm, 'Attaching disk', 'Disk attached')
-
-def attach_existing_disk(resource_group_name, vm_name, lun, diskname, vhd, disksize=1023):
-    ''' Attach an existing disk to an existing Virtual Machine '''
-    # TODO: figure out size of existing disk instead of making the default value 1023
-    vm = _vm_get(resource_group_name, vm_name)
-    disk = DataDisk(lun=lun, vhd=vhd, name=diskname,
-                    create_option=DiskCreateOptionTypes.attach,
-                    disk_size_gb=disksize)
-    vm.storage_profile.data_disks.append(disk) # pylint: disable=no-member
-    _vm_set(vm, 'Attaching disk', 'Disk attached')
-
-def detach_disk(resource_group_name, vm_name, diskname):
-    ''' Detach a disk from a Virtual Machine '''
-    vm = _vm_get(resource_group_name, vm_name)
-    # Issue: https://github.com/Azure/autorest/issues/934
-    vm.resources = None
-    try:
-        disk = next(d for d in vm.storage_profile.data_disks if d.name == diskname) # pylint: disable=no-member
-        vm.storage_profile.data_disks.remove(disk) # pylint: disable=no-member
-    except StopIteration:
-        raise CLIError("No disk with the name '{}' found".format(diskname))
-    _vm_set(vm, 'Detaching disk', 'Disk detached')
-
-def list_disks(resource_group_name, vm_name):
-    ''' List disks for a Virtual Machine '''
-    vm = _vm_get(resource_group_name, vm_name)
-    return vm.storage_profile.data_disks # pylint: disable=no-member
-
-def set_windows_user_password(
-        resource_group_name, vm_name, username, password):
-    '''Update the password.
-    You can only change the password. Adding a new user is not supported.
-    '''
-    vm = _vm_get(resource_group_name, vm_name, 'instanceView')
-
-    client = _compute_client_factory()
-
-    from azure.mgmt.compute.models import VirtualMachineExtension
-
-    publisher, extension_name, version, auto_upgrade = _get_access_extension_upgrade_info(
-        vm.resources, is_linux=False)
-
-    ext = VirtualMachineExtension(vm.location,#pylint: disable=no-member
-                                  publisher=publisher,
-                                  virtual_machine_extension_type=extension_name,
-                                  protected_settings={'Password': password},
-                                  type_handler_version=version,
-                                  settings={'UserName': username},
-                                  auto_upgrade_minor_version=auto_upgrade)
-
-    return client.virtual_machine_extensions.create_or_update(
-        resource_group_name, vm_name, extension_name, ext)
-
-def set_linux_user(
-        resource_group_name, vm_name, username, password=None, ssh_key_value=None):
-    '''create or update a user credential
-    :param ssh_key_value: SSH key file value or key file path
-    '''
-    vm = _vm_get(resource_group_name, vm_name, 'instanceView')
-    client = _compute_client_factory()
-
-    from azure.mgmt.compute.models import VirtualMachineExtension
-
-    if password is None and ssh_key_value is None:
-        raise CLIError('Please provide either password or ssh public key.')
-
-    protected_settings = {}
-    protected_settings['username'] = username
-    if password:
-        protected_settings['password'] = password
-
-    if ssh_key_value:
-        protected_settings['ssh_key'] = read_content_if_is_file(ssh_key_value)
-
-    publisher, extension_name, version, auto_upgrade = _get_access_extension_upgrade_info(
-        vm.resources, is_linux=True)
-
-    ext = VirtualMachineExtension(vm.location,#pylint: disable=no-member
-                                  publisher=publisher,
-                                  virtual_machine_extension_type=extension_name,
-                                  protected_settings=protected_settings,
-                                  type_handler_version=version,
-                                  settings={},
-                                  auto_upgrade_minor_version=auto_upgrade)
-
-    return client.virtual_machine_extensions.create_or_update(
-        resource_group_name, vm_name, extension_name, ext)
-
-def delete_linux_user(
-        resource_group_name, vm_name, username):
-    '''Remove the user '''
-    vm = _vm_get(resource_group_name, vm_name, 'instanceView')
-    client = _compute_client_factory()
-
-    from azure.mgmt.compute.models import VirtualMachineExtension
-
-    publisher, extension_name, version, auto_upgrade = _get_access_extension_upgrade_info(
-        vm.resources, is_linux=True)
-
-    ext = VirtualMachineExtension(vm.location,#pylint: disable=no-member
-                                  publisher=publisher,
-                                  virtual_machine_extension_type=extension_name,
-                                  protected_settings={'remove_user':username},
-                                  type_handler_version=version,
-                                  settings={},
-                                  auto_upgrade_minor_version=auto_upgrade)
-
-    return client.virtual_machine_extensions.create_or_update(
-        resource_group_name, vm_name, extension_name, ext)
-
-def disable_boot_diagnostics(resource_group_name, vm_name):
-    vm = _vm_get(resource_group_name, vm_name)
-    diag_profile = vm.diagnostics_profile
-    if not (diag_profile and
-            diag_profile.boot_diagnostics and
-            diag_profile.boot_diagnostics.enabled):
-        return
-
-    # Issue: https://github.com/Azure/autorest/issues/934
-    vm.resources = None
-    diag_profile.boot_diagnostics.enabled = False
-    diag_profile.boot_diagnostics.storage_uri = None
-    _vm_set(vm, "Disabling boot diagnostics", "Done")
-
-def enable_boot_diagnostics(resource_group_name, vm_name, storage_uri):
-    '''Enable boot diagnostics
-    :param storage_uri:the storage account uri for boot diagnostics. A valid uri
-        in format like https://your_stoage_account_name.blob.core.windows.net/
-    '''
-    vm = _vm_get(resource_group_name, vm_name)
-
-    if (vm.diagnostics_profile and
-            vm.diagnostics_profile.boot_diagnostics and
-            vm.diagnostics_profile.boot_diagnostics.enabled and
-            vm.diagnostics_profile.boot_diagnostics.storage_uri and
-            vm.diagnostics_profile.boot_diagnostics.storage_uri.lower() == storage_uri.lower()):
-        return
-
-    from azure.mgmt.compute.models import DiagnosticsProfile, BootDiagnostics
-    boot_diag = BootDiagnostics(True, storage_uri)
-    if vm.diagnostics_profile is None:
-        vm.diagnostics_profile = DiagnosticsProfile(boot_diag)
-    else:
-        vm.diagnostics_profile.boot_diagnostics = boot_diag
-
-    # Issue: https://github.com/Azure/autorest/issues/934
-    vm.resources = None
-    _vm_set(vm, "Enabling boot diagnostics", "Done")
-
-def get_boot_log(resource_group_name, vm_name):
-    import sys
-    import io
-
-    from azure.mgmt.storage import StorageManagementClient, StorageManagementClientConfiguration
-    from azure.storage.blob import BlockBlobService
-
-    client = _compute_client_factory()
-
-    virtual_machine = client.virtual_machines.get(
-        resource_group_name,
-        vm_name,
-        expand='instanceView')
-
-    blob_uri = virtual_machine.instance_view.boot_diagnostics.serial_console_log_blob_uri # pylint: disable=no-member
-
-    # Find storage account for diagnostics
-    storage_mgmt_client = get_mgmt_service_client(StorageManagementClient,
-                                                  StorageManagementClientConfiguration)
-    if not blob_uri:
-        raise CLIError('No console log available')
-    try:
-        storage_accounts = storage_mgmt_client.storage_accounts.list()
-        matching_storage_account = (a for a in list(storage_accounts)
-                                    if blob_uri.startswith(a.primary_endpoints.blob))
-        storage_account = next(matching_storage_account)
-    except StopIteration:
-        raise CLIError('Failed to find storage accont for console log file')
-
-    regex = r'/subscriptions/[^/]+/resourceGroups/(?P<rg>[^/]+)/.+'
-    match = re.search(regex, storage_account.id, re.I)
-    rg = match.group('rg')
-    # Get account key
-    keys = storage_mgmt_client.storage_accounts.list_keys(rg, storage_account.name)
-
-    # Extract container and blob name from url...
-    container, blob = urlparse(blob_uri).path.split('/')[-2:]
-
-    storage_client = get_data_service_client(
-        BlockBlobService,
-        storage_account.name,
-        keys.key1) # pylint: disable=no-member
-
-    class StreamWriter(object): # pylint: disable=too-few-public-methods
-
-        def __init__(self, out):
-            self.out = out
-
-        def write(self, str_or_bytes):
-            if isinstance(str_or_bytes, bytes):
-                self.out.write(str_or_bytes.decode())
-            else:
-                self.out.write(str_or_bytes)
-
-    storage_client.get_blob_to_stream(container, blob, StreamWriter(sys.stdout))
-
-def list_extensions(resource_group_name, vm_name):
-    vm = _vm_get(resource_group_name, vm_name)
-    extension_type = 'Microsoft.Compute/virtualMachines/extensions'
-    result = [r for r in vm.resources if r.type == extension_type]
-    return result
-
-def set_extension(
-        resource_group_name, vm_name, vm_extension_name, publisher, version, public_config=None,
-        private_config=None, auto_upgrade_minor_version=False):
-    '''create/update extensions for a VM in a resource group'
-    :param vm_name: the name of virtual machine.
-    :param vm_extension_name: the name of the extension
-    :param publisher: the name of extension publisher
-    :param version: the version of extension, must be in the format of "major.minor"
-    :param public_config: public configuration content or a file path
-    :param private_config: private configuration content or a file path
-    :param auto_upgrade_minor_version: auto upgrade to the newer version if available
-    '''
-    vm = _vm_get(resource_group_name, vm_name)
-    client = _compute_client_factory()
-
-    from azure.mgmt.compute.models import VirtualMachineExtension
-
-    protected_settings = load_json(private_config) if not private_config else {}
-    settings = load_json(public_config) if not public_config else None
-
-    #workaround a known issue: the version must only contain "major.minor", even though
-    #"extension image list" gives more detail
-    version = '.'.join(version.split('.')[0:2])
-
-    ext = VirtualMachineExtension(vm.location,#pylint: disable=no-member
-                                  publisher=publisher,
-                                  virtual_machine_extension_type=vm_extension_name,
-                                  protected_settings=protected_settings,
-                                  type_handler_version=version,
-                                  settings=settings,
-                                  auto_upgrade_minor_version=auto_upgrade_minor_version)
-
-    return client.virtual_machine_extensions.create_or_update(
-        resource_group_name, vm_name, vm_extension_name, ext)
-=======
-class ConvenienceVmCommands(object): # pylint: disable=too-few-public-methods
-
-    def __init__(self, **kwargs):
-        pass
-
-    def list(self, resource_group_name=None):
+    def list_vm(self, resource_group_name=None):
         ''' List Virtual Machines. '''
         ccf = _compute_client_factory()
         vm_list = ccf.virtual_machines.list(resource_group_name=resource_group_name) \
             if resource_group_name else ccf.virtual_machines.list_all()
         return list(vm_list)
 
-    def list_vm_images(self, image_location=None, publisher=None, offer=None, sku=None, all=False): # pylint: disable=redefined-builtin
+def list_vm_images(image_location=None, publisher=None, offer=None, sku=None, all=False): # pylint: disable=redefined-builtin
         '''vm image list
         :param str image_location:Image location
         :param str publisher:Image publisher name
@@ -463,10 +111,7 @@
         load_thru_services = all
 
         if load_thru_services:
-            all_images = load_images_thru_services(publisher,
-                                                   offer,
-                                                   sku,
-                                                   image_location)
+        all_images = load_images_thru_services(publisher, offer, sku, image_location)
         else:
             all_images = load_images_from_aliases_doc(publisher, offer, sku)
 
@@ -474,12 +119,8 @@
             i['urn'] = ':'.join([i['publisher'], i['offer'], i['sku'], i['version']])
         return all_images
 
-    def list_vm_extension_images(self,
-                                 image_location=None,
-                                 publisher=None,
-                                 name=None,
-                                 version=None,
-                                 latest=False):
+    def list_vm_extension_images(
+        image_location=None, publisher=None, name=None, version=None, latest=False):
         '''vm extension image list
         :param str image_location:Image location
         :param str publisher:Image publisher name
@@ -493,7 +134,7 @@
                                                    image_location,
                                                    latest)
 
-    def list_ip_addresses(self, resource_group_name=None, vm_name=None):
+def list_ip_addresses(resource_group_name=None, vm_name=None):
         ''' Get IP addresses from one or more Virtual Machines
         :param str resource_group_name:Name of resource group.
         :param str vm_name:Name of virtual machine.
@@ -547,7 +188,7 @@
 
         return result
 
-    def attach_new_disk(self, resource_group_name, vm_name, lun, diskname, vhd, disksize=1023):
+def attach_new_disk(resource_group_name, vm_name, lun, diskname, vhd, disksize=1023):
         ''' Attach a new disk to an existing Virtual Machine'''
         vm = _vm_get(resource_group_name, vm_name)
         disk = DataDisk(lun=lun, vhd=vhd, name=diskname,
@@ -556,7 +197,7 @@
         vm.storage_profile.data_disks.append(disk) # pylint: disable=no-member
         _vm_set(vm, 'Attaching disk', 'Disk attached')
 
-    def attach_existing_disk(self, resource_group_name, vm_name, lun, diskname, vhd, disksize=1023):
+def attach_existing_disk(resource_group_name, vm_name, lun, diskname, vhd, disksize=1023):
         ''' Attach an existing disk to an existing Virtual Machine '''
         # TODO: figure out size of existing disk instead of making the default value 1023
         vm = _vm_get(resource_group_name, vm_name)
@@ -566,7 +207,7 @@
         vm.storage_profile.data_disks.append(disk) # pylint: disable=no-member
         _vm_set(vm, 'Attaching disk', 'Disk attached')
 
-    def detach_disk(self, resource_group_name, vm_name, diskname):
+def detach_disk(resource_group_name, vm_name, diskname):
         ''' Detach a disk from a Virtual Machine '''
         vm = _vm_get(resource_group_name, vm_name)
         # Issue: https://github.com/Azure/autorest/issues/934
@@ -578,16 +219,13 @@
             raise CLIError("No disk with the name '{}' found".format(diskname))
         _vm_set(vm, 'Detaching disk', 'Disk detached')
 
-    def list_disks(self, resource_group_name, vm_name):
+def list_disks(resource_group_name, vm_name):
         ''' List disks for a Virtual Machine '''
         vm = _vm_get(resource_group_name, vm_name)
         return vm.storage_profile.data_disks # pylint: disable=no-member
 
-    def set_windows_user_password(self,
-                                  resource_group_name,
-                                  vm_name,
-                                  username,
-                                  password):
+def set_windows_user_password(
+        resource_group_name, vm_name, username, password):
         '''Update the password.
         You can only change the password. Adding a new user is not supported.
         '''
@@ -609,18 +247,12 @@
                                       settings={'UserName': username},
                                       auto_upgrade_minor_version=auto_upgrade)
 
-        return client.virtual_machine_extensions.create_or_update(resource_group_name,
-                                                                  vm_name,
-                                                                  extension_name,
-                                                                  ext)
-
-    def set_linux_user(self,
-                       resource_group_name,
-                       vm_name,
-                       username,
-                       password=None,
-                       ssh_key_value=None):
-        '''craete or update a user credential
+    return client.virtual_machine_extensions.create_or_update(
+        resource_group_name, vm_name, extension_name, ext)
+
+def set_linux_user(
+        resource_group_name, vm_name, username, password=None, ssh_key_value=None):
+    '''create or update a user credential
         :param ssh_key_value: SSH key file value or key file path
         '''
         vm = _vm_get(resource_group_name, vm_name, 'instanceView')
@@ -651,15 +283,11 @@
                                       settings={},
                                       auto_upgrade_minor_version=auto_upgrade)
 
-        return client.virtual_machine_extensions.create_or_update(resource_group_name,
-                                                                  vm_name,
-                                                                  extension_name,
-                                                                  ext)
-
-    def delete_linux_user(self,
-                          resource_group_name,
-                          vm_name,
-                          username):
+    return client.virtual_machine_extensions.create_or_update(
+        resource_group_name, vm_name, extension_name, ext)
+
+def delete_linux_user(
+        resource_group_name, vm_name, username):
         '''Remove the user '''
         vm = _vm_get(resource_group_name, vm_name, 'instanceView')
         client = _compute_client_factory()
@@ -678,12 +306,10 @@
                                       settings={},
                                       auto_upgrade_minor_version=auto_upgrade)
 
-        return client.virtual_machine_extensions.create_or_update(resource_group_name,
-                                                                  vm_name,
-                                                                  extension_name,
-                                                                  ext)
-
-    def disable_boot_diagnostics(self, resource_group_name, vm_name):
+    return client.virtual_machine_extensions.create_or_update(
+        resource_group_name, vm_name, extension_name, ext)
+
+def disable_boot_diagnostics(resource_group_name, vm_name):
         vm = _vm_get(resource_group_name, vm_name)
         diag_profile = vm.diagnostics_profile
         if not (diag_profile and
@@ -697,7 +323,7 @@
         diag_profile.boot_diagnostics.storage_uri = None
         _vm_set(vm, "Disabling boot diagnostics", "Done")
 
-    def enable_boot_diagnostics(self, resource_group_name, vm_name, storage):
+def enable_boot_diagnostics(resource_group_name, vm_name, storage):
         '''Enable boot diagnostics
         :param storage:a storage account name or a uri like
         https://your_stoage_account_name.blob.core.windows.net/
@@ -732,7 +358,7 @@
         vm.resources = None
         _vm_set(vm, "Enabling boot diagnostics", "Done")
 
-    def get_boot_log(self, resource_group_name, vm_name):
+def get_boot_log(resource_group_name, vm_name):
         import sys
         import io
 
@@ -763,8 +389,7 @@
         match = re.search(regex, storage_account.id, re.I)
         rg = match.group('rg')
         # Get account key
-        keys = storage_mgmt_client.storage_accounts.list_keys(rg,
-                                                              storage_account.name)
+    keys = storage_mgmt_client.storage_accounts.list_keys(rg, storage_account.name)
 
         # Extract container and blob name from url...
         container, blob = urlparse(blob_uri).path.split('/')[-2:]
@@ -787,22 +412,16 @@
 
         storage_client.get_blob_to_stream(container, blob, StreamWriter(sys.stdout))
 
-    def list_extensions(self, resource_group_name, vm_name):
+def list_extensions(resource_group_name, vm_name):
         vm = _vm_get(resource_group_name, vm_name)
         extension_type = 'Microsoft.Compute/virtualMachines/extensions'
         result = [r for r in vm.resources if r.type == extension_type]
         return result
 
-    def set_extension(self,
-                      resource_group_name,
-                      vm_name,
-                      vm_extension_name,
-                      publisher,
-                      version,
-                      public_config=None,
-                      private_config=None,
-                      auto_upgrade_minor_version=False):
-        '''create/update extensions for a VM in a resource group. You can use
+def set_extension(
+        resource_group_name, vm_name, vm_extension_name, publisher, version, public_config=None,
+        private_config=None, auto_upgrade_minor_version=False):
+    '''create/update extensions for a VM in a resource group. You can use
         'extension image list' to get extension details
         :param vm_name: the name of virtual machine.
         :param vm_extension_name: the name of the extension
@@ -830,60 +449,54 @@
                                       settings=settings,
                                       auto_upgrade_minor_version=auto_upgrade_minor_version)
 
-        return client.virtual_machine_extensions.create_or_update(resource_group_name,
-                                                                  vm_name,
-                                                                  vm_extension_name,
-                                                                  ext)
-
-    def set_diagnostics_extension(self,
-                                  resource_group_name,
-                                  vm_name,
-                                  storage_account,
-                                  public_config=None):
-        '''Enable diagnostics
-
-        :param vm_name: the name of virtual machine
-        :param storage_account: the storage account to upload diagnostics log
-        :param public_config: the config file which defines data to be collected.
-        Default will be provided if missing
-        '''
-        vm = _vm_get(resource_group_name, vm_name, 'instanceView')
-        client = _compute_client_factory()
-
-        from azure.mgmt.compute.models import VirtualMachineExtension
-        #pylint: disable=no-member
-        if public_config:
-            public_config = load_json(public_config)
-        else:
-            public_config = get_default_linux_diag_config(vm.id)
-
-        storage_mgmt_client = _get_storage_management_client()
-        keys = storage_mgmt_client.storage_accounts.list_keys(resource_group_name,
-                                                              storage_account)
-
-        private_config = {
-            'storageAccountName': storage_account,
-            'storageAccountKey': keys.key1
-            }
-
-        vm_extension_name = _LINUX_DIAG_EXT
-        publisher, version, auto_upgrade = _get_access_extension_upgrade_info(vm.resources,
-                                                                              vm_extension_name)
-
-        ext = VirtualMachineExtension(vm.location,
-                                      publisher=publisher,
-                                      virtual_machine_extension_type=vm_extension_name,
-                                      protected_settings=private_config,
-                                      type_handler_version=version,
-                                      settings=public_config,
-                                      auto_upgrade_minor_version=auto_upgrade)
-
-        return client.virtual_machine_extensions.create_or_update(resource_group_name,
-                                                                  vm_name,
-                                                                  vm_extension_name,
-                                                                  ext)
-
-    def show_default_diagnostics_configuration(self):
-        '''show the default config file which defines data to be collected'''
-        return get_default_linux_diag_config()
->>>>>>> 1cb12064
+        return client.virtual_machine_extensions.create_or_update(
+            resource_group_name, vm_name, vm_extension_name, ext)
+
+def set_diagnostics_extension(
+        resource_group_name, vm_name, storage_account, public_config=None):
+    '''Enable diagnostics
+
+    :param vm_name: the name of virtual machine
+    :param storage_account: the storage account to upload diagnostics log
+    :param public_config: the config file which defines data to be collected.
+    Default will be provided if missing
+    '''
+    vm = _vm_get(resource_group_name, vm_name, 'instanceView')
+    client = _compute_client_factory()
+
+    from azure.mgmt.compute.models import VirtualMachineExtension
+    #pylint: disable=no-member
+    if public_config:
+        public_config = load_json(public_config)
+    else:
+        public_config = get_default_linux_diag_config(vm.id)
+
+    storage_mgmt_client = _get_storage_management_client()
+    keys = storage_mgmt_client.storage_accounts.list_keys(resource_group_name,
+                                                            storage_account)
+
+    private_config = {
+        'storageAccountName': storage_account,
+        'storageAccountKey': keys.key1
+        }
+
+    vm_extension_name = _LINUX_DIAG_EXT
+    publisher, version, auto_upgrade = _get_access_extension_upgrade_info(vm.resources,
+                                                                            vm_extension_name)
+
+    ext = VirtualMachineExtension(vm.location,
+                                    publisher=publisher,
+                                    virtual_machine_extension_type=vm_extension_name,
+                                    protected_settings=private_config,
+                                    type_handler_version=version,
+                                    settings=public_config,
+                                    auto_upgrade_minor_version=auto_upgrade)
+
+    return client.virtual_machine_extensions.create_or_update(resource_group_name,
+                                                                vm_name,
+                                                                vm_extension_name,
+                                                                ext)
+
+def show_default_diagnostics_configuration():
+    '''show the default config file which defines data to be collected'''
+    return get_default_linux_diag_config()